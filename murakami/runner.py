from datetime import datetime
import logging
import pkg_resources
import shutil

from webthing import Action, Property, Thing, Value

from murakami.errors import RunnerError
import murakami.utils as utils

logger = logging.getLogger(__name__)


<<<<<<< HEAD
class Murakami(Thing):
    def __init__(self):
        self._runners = {}

        Thing.__init__(
            self,
            id_="https://github.com/throneless-tech/murakami",
            title="Murakami",
            type_=[],
            description="The M-Lab Murakami network measurement tap.",
        )

        # Load test runners
        for entry_point in pkg_resources.iter_entry_points("murakami.runners"):
            logging.debug("Loading test runner %s", entry_point.name)
            rconfig = {}
            self._runners[entry_point.name] = entry_point.load()(
                config=rconfig)

        for runner in self._runners.values():
            self.add_property(
                Property(
                    self,
                    runner.title + "on",
                    Value(
                        runner.config.get("enabled", True),
                        lambda onoff: runner.config.update(enabled=onoff),
                    ),
                    metadata={
                        "@type": "OnOffProperty",
                        "id": runner.title + "on",
                        "title": runner.title,
                        "type": "boolean",
                        "description": runner.description,
                    },
                ))
=======
class MurakamiRunner:
    def __init__(self, title, description="", config=None, data_cb=None):
        self.title = title
        self.description = description
        self._config = config
        self._data_cb = data_cb

    def _start_test(self):
        raise RunnerError(self.title, "No _start_test() function implemented.")

    def start_test(self):
        if self.enabled:
            timestamp = datetime.utcnow().strftime("%Y-%m-%dT%H:%M:%S.%f")
            data = self._start_test()
            if self._data_cb is not None:
                self._data_cb(test_name=self.title,
                              data=data,
                              timestamp=timestamp)
            return data

        logging.info("Test runner %s disabled, skipping.", self.title)
>>>>>>> 0798c813

            self.add_available_event(
                "error",
                {
                    "description": "There was an error running the tests",
                    "type": "string",
                    "unit": "error",
                },
            )

            def _start_test(self):
                raise RunnerError(self.name,
                                  "No _start_test() function implemented.")

            def start_test(self):
                timestamp = datetime.utcnow().strftime("%Y-%m-%dT%H:%M:%S.%f")
                data = runner._start_test()
                if runner._data_cb is not None:
                    runner._data_cb(test_name=runner.title,
                                    data=data,
                                    timestamp=timestamp)
                return data

<<<<<<< HEAD
            def _stop_test(self):
                logger.debug(
                    "No special handling needed for stopping runner %s",
                    self.title)

            def stop_test(self):
                return runner._stop_test()

            def _teardown(self):
                logger.debug("No special teardown needed for runner %s",
                             runner.title)

            def teardown(self):
                return runner._teardown()

            runner.start_test = start_test(self)
            runner.stop_test = stop_test(self)
            runner._teardown = _teardown(self)
            runner.teardown = teardown(self)
=======
    def teardown(self):
        return self._teardown()

    @property
    def enabled(self):
        return utils.is_enabled(self._config.get("enabled", True))

    @enabled.setter
    def enabled(self, value):
        if bool(value):
            logger.debug("Enabling test %s", self.title)
            self._config["enabled"] = "y"
        else:
            logger.debug("Disabling test %s", self.title)
            self._config["enabled"] = "n"

    def set_enabled(self, value):
        self.enabled = value
>>>>>>> 0798c813
<|MERGE_RESOLUTION|>--- conflicted
+++ resolved
@@ -1,9 +1,7 @@
 from datetime import datetime
 import logging
-import pkg_resources
-import shutil
 
-from webthing import Action, Property, Thing, Value
+from webthing import Thing
 
 from murakami.errors import RunnerError
 import murakami.utils as utils
@@ -11,44 +9,6 @@
 logger = logging.getLogger(__name__)
 
 
-<<<<<<< HEAD
-class Murakami(Thing):
-    def __init__(self):
-        self._runners = {}
-
-        Thing.__init__(
-            self,
-            id_="https://github.com/throneless-tech/murakami",
-            title="Murakami",
-            type_=[],
-            description="The M-Lab Murakami network measurement tap.",
-        )
-
-        # Load test runners
-        for entry_point in pkg_resources.iter_entry_points("murakami.runners"):
-            logging.debug("Loading test runner %s", entry_point.name)
-            rconfig = {}
-            self._runners[entry_point.name] = entry_point.load()(
-                config=rconfig)
-
-        for runner in self._runners.values():
-            self.add_property(
-                Property(
-                    self,
-                    runner.title + "on",
-                    Value(
-                        runner.config.get("enabled", True),
-                        lambda onoff: runner.config.update(enabled=onoff),
-                    ),
-                    metadata={
-                        "@type": "OnOffProperty",
-                        "id": runner.title + "on",
-                        "title": runner.title,
-                        "type": "boolean",
-                        "description": runner.description,
-                    },
-                ))
-=======
 class MurakamiRunner:
     def __init__(self, title, description="", config=None, data_cb=None):
         self.title = title
@@ -70,51 +30,17 @@
             return data
 
         logging.info("Test runner %s disabled, skipping.", self.title)
->>>>>>> 0798c813
 
-            self.add_available_event(
-                "error",
-                {
-                    "description": "There was an error running the tests",
-                    "type": "string",
-                    "unit": "error",
-                },
-            )
+    def _stop_test(self):
+        logger.debug("No special handling needed for stopping runner %s",
+                     self.title)
 
-            def _start_test(self):
-                raise RunnerError(self.name,
-                                  "No _start_test() function implemented.")
+    def stop_test(self):
+        return self._stop_test()
 
-            def start_test(self):
-                timestamp = datetime.utcnow().strftime("%Y-%m-%dT%H:%M:%S.%f")
-                data = runner._start_test()
-                if runner._data_cb is not None:
-                    runner._data_cb(test_name=runner.title,
-                                    data=data,
-                                    timestamp=timestamp)
-                return data
+    def _teardown(self):
+        logger.debug("No special teardown needed for runner %s", self.title)
 
-<<<<<<< HEAD
-            def _stop_test(self):
-                logger.debug(
-                    "No special handling needed for stopping runner %s",
-                    self.title)
-
-            def stop_test(self):
-                return runner._stop_test()
-
-            def _teardown(self):
-                logger.debug("No special teardown needed for runner %s",
-                             runner.title)
-
-            def teardown(self):
-                return runner._teardown()
-
-            runner.start_test = start_test(self)
-            runner.stop_test = stop_test(self)
-            runner._teardown = _teardown(self)
-            runner.teardown = teardown(self)
-=======
     def teardown(self):
         return self._teardown()
 
@@ -132,5 +58,4 @@
             self._config["enabled"] = "n"
 
     def set_enabled(self, value):
-        self.enabled = value
->>>>>>> 0798c813
+        self.enabled = value