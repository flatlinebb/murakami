--- conflicted
+++ resolved
@@ -5,18 +5,13 @@
 
 from apscheduler.schedulers.tornado import TornadoScheduler
 from apscheduler.triggers.base import BaseTrigger
+from tornado.ioloop import IOLoop
 from tornado import gen
-<<<<<<< HEAD
-from tornado.ioloop import IOLoop
-=======
->>>>>>> 0798c813
 from webthing import WebThingServer, SingleThing
 
 import murakami.defaults as defaults
 from murakami.thing import MurakamiThing
 import murakami.utils as utils
-
-from murakami.runner import Murakami
 
 logger = logging.getLogger(__name__)
 
@@ -78,31 +73,12 @@
         self._config = config
 
     def _call_runners(self):
-<<<<<<< HEAD
-        for r in self._runners:
-            # Only run test if enabled
-            enabled = True
-            if "tests" in self._config:
-                if r in self._config["tests"]:
-                    rconfig = self._config["tests"][r]
-                    if "enabled" in rconfig:
-                        enabled = utils.is_enabled(rconfig["enabled"])
-            if enabled:
-                logger.info("Running test: %s", r)
-                try:
-                    self._runners[r].start_test
-                except Exception as exc:
-                    logger.error("Failed to run test %s: %s", r, str(exc))
-            else:
-                logging.debug("Test runner %s disabled, skipping.", r)
-=======
         for r in self._runners.values():
             logger.info("Running test: %s", r.title)
             try:
                 r.start_test()
             except Exception as exc:
                 logger.error("Failed to run test %s: %s", r.title, str(exc))
->>>>>>> 0798c813
 
     def _call_exporters(self, test_name="", data="", timestamp=None):
         for e in self._exporters.values():
@@ -113,7 +89,6 @@
                 logger.error("Failed to run exporter %s: %s", e.name, str(exc))
 
     def _load_runners(self):
-        thing = Murakami()
         trigger = RandomTrigger(tests_per_day=self._tests_per_day,
                                 immediate=self._immediate)
 
@@ -132,11 +107,7 @@
         # Start webthings server if enabled
         if self._webthings:
             self._server = WebThingServer(
-<<<<<<< HEAD
-                SingleThing(thing),
-=======
                 SingleThing(MurakamiThing(self._runners.values())),
->>>>>>> 0798c813
                 port=self._port,
                 hostname=self._hostname,
                 ssl_options=self._ssl_options,
